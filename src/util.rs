use block::Block;
use config::Config;
use errors::*;
use std::collections::HashMap;
use serde::de::DeserializeOwned;
use serde_json::value::Value;
use toml;
use regex::Regex;
use std::prelude::v1::String;
use std::fmt::Display;
use std::fs::File;
use std::io::BufReader;
use std::io::prelude::*;

pub fn deserialize_file<T>(file: &str) -> Result<T>
where
    T: DeserializeOwned,
{
    let mut contents = String::new();
    let mut file = BufReader::new(File::open(file)
        .internal_error("util", "failed to open file")?);
    file.read_to_string(&mut contents)
        .internal_error("util", "failed to read file")?;
    toml::from_str(&contents).configuration_error("failed to parse TOML from file contents")
}

pub fn get_file(name: &str) -> Result<String> {
    let mut file_contents = String::new();
    let mut file = File::open(name)
        .internal_error("util", &format!("Unable to open {}", name))?;
    file.read_to_string(&mut file_contents)
        .internal_error("util", &format!("Unable to read {}", name))?;
    Ok(file_contents)
}

<<<<<<< HEAD
macro_rules! match_range {
    ($a:ident default: ($default:expr) {$($lower:expr ; $upper:expr => $e:expr),+}) => (
        match $a {
            $(
                t if t >= $lower && t <= $upper => { $e },
            )+
            _ => { $default }
        }
    )
}

=======
>>>>>>> 60731514
macro_rules! map (
    { $($key:expr => $value:expr),+ } => {
        {
            let mut m = ::std::collections::HashMap::new();
            $(
                m.insert($key, $value);
            )+
            m
        }
     };
);

macro_rules! map_to_owned (
    { $($key:expr => $value:expr),+ } => {
        {
            let mut m = ::std::collections::HashMap::new();
            $(
                m.insert($key.to_owned(), $value.to_owned());
            )+
            m
        }
     };
);

struct PrintState {
    pub last_bg: Option<String>,
    pub has_predecessor: bool,
}

impl PrintState {
    fn set_last_bg(&mut self, bg: String) {
        self.last_bg = Some(bg);
    }
    fn set_predecessor(&mut self, pre: bool) {
        self.has_predecessor = pre;
    }
}

pub fn print_blocks(order: &Vec<String>, block_map: &HashMap<String, &mut Block>, config: &Config) -> Result<()> {
    let mut state = PrintState {
        has_predecessor: false,
        last_bg: None,
    };

    print!("[");
    for block_id in order {
        let ref block = *(block_map
                              .get(block_id)
                              .internal_error("util", "couldn't get block by id")?);
        let widgets = block.view();
        let first = widgets[0];
        let color = first.get_rendered()["background"]
            .as_str()
            .internal_error("util", "couldn't get background color")?;

        let sep_fg = if config.theme.separator_fg == "auto" {
            color
        } else {
            &config.theme.separator_fg
        };

        let sep_bg = if config.theme.separator_bg == "auto" {
            state.last_bg.clone()
        } else {
            Some(config.theme.separator_bg.clone())
        };

        let separator = json!({
                    "full_text": config.theme.separator,
                    "separator": false,
                    "separator_block_width": 0,
                    "background": if sep_bg.is_some() { Value::String(sep_bg.unwrap()) } else { Value::Null },
                    "color": sep_fg
                });
        print!("{}{},", if state.has_predecessor { "," } else { "" },
               separator.to_string());
        print!("{}", first.to_string());
        state.set_last_bg(color.to_owned());
        state.set_predecessor(true);

        for widget in widgets.iter().skip(1) {
            print!("{}{}", if state.has_predecessor { "," } else { "" },
                   widget.to_string());
            state.set_last_bg(String::from(
                widget.get_rendered()["background"]
                    .as_str()
                    .internal_error("util", "couldn't get background color")?,
            ));
            state.set_predecessor(true);
        }
    }
    println!("],");

    Ok(())
}

#[derive(Debug, Clone)]
pub enum FormatTemplate {
    Str(String, Option<Box<FormatTemplate>>),
    Var(String, Option<Box<FormatTemplate>>),
}

impl FormatTemplate {
    pub fn from_string(s: String) -> Result<FormatTemplate> {
        let s_as_bytes = s.clone().into_bytes();

        //valid var tokens: {} containing any amount of alphanumericals
        let re = Regex::new(r"\{[a-zA-Z0-9]+?\}")
            .internal_error("util", "invalid regex")?;

        let mut token_vec: Vec<FormatTemplate> = vec![];
        let mut start: usize = 0;

        for re_match in re.find_iter(&s) {
            if re_match.start() != start {
                let str_vec: Vec<u8> = (&s_as_bytes)[start..re_match.start()].to_vec();
                token_vec.push(FormatTemplate::Str(
                    String::from_utf8(str_vec)
                        .internal_error("util", "failed to convert string from UTF8")?,
                    None,
                ));
            }
            token_vec.push(FormatTemplate::Var(re_match.as_str().to_string(), None));
            start = re_match.end();
        }
        let str_vec: Vec<u8> = (&s_as_bytes)[start..].to_vec();
        token_vec.push(FormatTemplate::Str(
            String::from_utf8(str_vec)
                .internal_error("util", "failed to convert string from UTF8")?,
            None,
        ));
        let mut template: FormatTemplate = match token_vec.pop() {
            Some(token) => token,
            _ => FormatTemplate::Str("".to_string(), None),
        };
        while let Some(token) = token_vec.pop() {
            template = match token {
                FormatTemplate::Str(s, _) => FormatTemplate::Str(s, Some(Box::new(template))),
                FormatTemplate::Var(s, _) => FormatTemplate::Var(s, Some(Box::new(template))),
            }
        }
        Ok(template)
    }

    // TODO: Make this function tail-recursive for compiler optimization, also only use the version below, static_str
    pub fn render<T: Display>(&self, vars: &HashMap<String, T>) -> String {
        use self::FormatTemplate::*;
        let mut rendered = String::new();
        match *self {
            Str(ref s, ref next) => {
                rendered.push_str(s);
                if let Some(ref next) = *next {
                    rendered.push_str(&*next.render(vars));
                };
            }
            Var(ref key, ref next) => {
                rendered.push_str(
                    &format!("{}", vars.get(key).expect(&format!("Unknown placeholder in format string: {}", key))),
                );
                if let Some(ref next) = *next {
                    rendered.push_str(&*next.render(vars));
                };
            }
        };
        rendered
    }

    pub fn render_static_str<T: Display>(&self, vars: &HashMap<&str, T>) -> Result<String> {
        use self::FormatTemplate::*;
        let mut rendered = String::new();
        match *self {
            Str(ref s, ref next) => {
                rendered.push_str(s);
                if let Some(ref next) = *next {
                    rendered.push_str(&*next.render_static_str(vars)?);
                };
            }
            Var(ref key, ref next) => {
                rendered.push_str(&format!("{}",
                                           vars.get(&**key)
                                               .internal_error("util", &format!("Unknown placeholder in format string: {}", key))?));
                if let Some(ref next) = *next {
                    rendered.push_str(&*next.render_static_str(vars)?);
                };
            }
        };
        Ok(rendered)
    }
}

// any uses should be replaced with eprintln! once it is on stable
macro_rules! eprintln {
    ($fmt:expr, $($arg:tt)*) => {
        use ::std::io::Write;
        writeln!(&mut ::std::io::stderr(), $fmt, $($arg)*).ok();
    };
}

macro_rules! if_debug {
    ($x:block) => (if cfg!(debug_assertions) $x)
}

macro_rules! mapped_struct {
    ($( #[$attr:meta] )* pub struct $name:ident : $fieldtype:ty { $( pub $fname:ident ),* }) => {
        $( #[$attr] )*
        pub struct $name {
            $( pub $fname : $fieldtype ),*
        }

        impl $name {
            pub fn map(&self) -> ::std::collections::HashMap<&'static str, &$fieldtype> {
                let mut m = ::std::collections::HashMap::new();
                $( m.insert(stringify!($fname), &self.$fname); )*
                m
            }

            pub fn owned_map(&self) -> ::std::collections::HashMap<String, $fieldtype> {
                let mut m = ::std::collections::HashMap::new();
                $( m.insert(stringify!($fname).to_owned(), self.$fname.to_owned()); )*
                m
            }
        }
    }
}<|MERGE_RESOLUTION|>--- conflicted
+++ resolved
@@ -33,7 +33,6 @@
     Ok(file_contents)
 }
 
-<<<<<<< HEAD
 macro_rules! match_range {
     ($a:ident default: ($default:expr) {$($lower:expr ; $upper:expr => $e:expr),+}) => (
         match $a {
@@ -45,8 +44,6 @@
     )
 }
 
-=======
->>>>>>> 60731514
 macro_rules! map (
     { $($key:expr => $value:expr),+ } => {
         {
