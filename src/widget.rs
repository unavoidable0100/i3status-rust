--- conflicted
+++ resolved
@@ -113,14 +113,7 @@
 
         parts.extend(full.into_iter().map(|w| {
             let mut data = template.clone();
-<<<<<<< HEAD
-            data.full_text = w.text;
-=======
             data.full_text = w.formated_text();
-            if i + 1 == full_cnt {
-                data.full_text.push(' ');
-            }
->>>>>>> a6f5d5a3
             data.instance = w.metadata.instance.map(|i| i.to_string());
             data
         }));
@@ -128,14 +121,7 @@
         template.full_text = "<span/>".into();
         parts.extend(short.into_iter().map(|w| {
             let mut data = template.clone();
-<<<<<<< HEAD
-            data.short_text = w.text;
-=======
             data.short_text = w.formated_text();
-            if i + 1 == short_cnt {
-                data.short_text.push(' ');
-            }
->>>>>>> a6f5d5a3
             data.instance = w.metadata.instance.map(|i| i.to_string());
             data
         }));
